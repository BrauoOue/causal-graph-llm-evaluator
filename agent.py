--- conflicted
+++ resolved
@@ -151,7 +151,6 @@
         # is_valid_choice = any(choice.strip().lower() in parsed_response.chosen_answer.lower()
         #                       for choice in choices)
 
-<<<<<<< HEAD
         try:
             # Try to use label as index (int)
             label_index = int(row["label"])
@@ -162,12 +161,6 @@
             correct_label = label_value if label_value in choices else choices[0]
 
         is_correct = correct_label.strip().lower() in parsed_response.chosen_answer.lower()
-=======
-        # correct_label = choices[row["label"]]
-        correct_label = row["label"]
-        # is_correct = correct_label.strip().lower() in parsed_response.chosen_answer.lower()
-        is_correct = parsed_response.chosen_answer == row["label"]
->>>>>>> a6dba102
 
         # Moze treba da se izbrisat nekoi sto ne se potrebni za evaluacija kako: question_type, context, cost
         result = {
@@ -403,17 +396,13 @@
     else:
         results = agent.predict_dataset(data)
 
-<<<<<<< HEAD
     end_time = time.time()
     total_cost = agent.total_cost
     print(f"Total cost: ${total_cost:.4f}")
     print(f"Time elapsed: {end_time - start_time:.2f}s")
 
     return parallel_choice
-=======
-    print(results)
-
->>>>>>> a6dba102
+
 
 if __name__ == "__main__":
     parallel_choice = main()
